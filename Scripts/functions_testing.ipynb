--- conflicted
+++ resolved
@@ -712,11 +712,7 @@
   },
   {
    "cell_type": "code",
-<<<<<<< HEAD
    "execution_count": 44,
-=======
-   "execution_count": 10,
->>>>>>> 7cbfea52
    "metadata": {},
    "outputs": [
     {
@@ -729,12 +725,8 @@
     }
    ],
    "source": [
-<<<<<<< HEAD
-    "rid.spatial_cv(data, columns)"
-=======
     "%%time\n",
     "rr.spatial_cv(data, columns)"
->>>>>>> 7cbfea52
    ]
   },
   {
@@ -975,7 +967,6 @@
    "execution_count": 70,
    "metadata": {},
    "outputs": [],
-<<<<<<< HEAD
    "source": [
     "dtr = f.Model(model = DecisionTreeRegressor, name = 'DTR_test_2023_04_17')\n",
     "dtr.date_tested = '2023-04-17' # optional\n",
@@ -1029,23 +1020,11 @@
    "metadata": {},
    "source": [
     "#### Test/compare saved models:\n"
-=======
-   "source": [
-    "def mean_predict(model, x_test):\n",
-    "    all_predictions = []\n",
-    "    for i in range(len(model.trained_model_list)):\n",
-    "        pred_one_model = model.trained_model_list[i].predict(x_test)\n",
-    "        all_predictions.append(pred_one_model)\n",
-    "    mean_prediction = np.mean(all_predictions, axis = 0)\n",
-    "    std_prediction = np.std(all_predictions, axis = 0)\n",
-    "    return mean_prediction, std_prediction\n"
->>>>>>> 7cbfea52
    ]
   },
   {
    "cell_type": "code",
    "execution_count": null,
-<<<<<<< HEAD
    "metadata": {},
    "outputs": [],
    "source": [
@@ -1077,15 +1056,6 @@
    "outputs": [],
    "source": [
     "# function for model comparison, both plot and table"
-=======
-   "metadata": {},
-   "outputs": [],
-   "source": [
-    "# predictions to pandas and then to tif?\n",
-    "# also error plot? - from cv or from predictions? \n",
-    "# std plot from cv or from predictions?\n",
-    "# "
->>>>>>> 7cbfea52
    ]
   },
   {
